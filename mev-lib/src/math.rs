// use solana_sdk::transaction::VersionedTransaction;

// use crate::result::MevResult;

// pub fn calculate_swap_input_output(target_tx: &VersionedTransaction) -> MevResult<(u64, u64)> {
//     todo!()
// }
pub struct PoolInfo {
    x: u128,
    y: u128,
    k: u128,
}
impl PoolInfo {
    pub fn calculate_min_out_amount(&self, in_amount: u128, slippage_bp: u128) -> u128 {
        let fee = in_amount.checked_mul(RAYDIUM_FEE_BP).unwrap() / FEE_DENOMINATOR;
        let net_in = in_amount.checked_sub(fee).unwrap();
        let x_after = self.x.checked_add(net_in).unwrap();
        let new_y = self.k.checked_div(x_after).unwrap();
        let gross_out = self.y.checked_sub(new_y).unwrap();
        let slippage_factor = FEE_DENOMINATOR.checked_sub(slippage_bp).unwrap();
        return gross_out.checked_mul(slippage_factor).unwrap() / FEE_DENOMINATOR;
    }

    pub fn swap(&mut self, in_amount: u128) -> u128 {
        let fee = in_amount.checked_mul(RAYDIUM_FEE_BP).unwrap() / FEE_DENOMINATOR;
        let net_in = in_amount - fee;
        let old_y = self.y;
        let x_after_fee = self.x.checked_add(net_in).unwrap();
        let new_y = self.k.checked_div(x_after_fee).unwrap();
        self.x = self.x.checked_add(in_amount).unwrap();
        self.y = new_y;
        return old_y - new_y;
    }
    pub fn print(&self) {
        println!("x: {}, y: {}, k: {}", self.x, self.y, self.k);
    }
}
const RAYDIUM_FEE_BP: u128 = 25;
const FEE_DENOMINATOR: u128 = 10_000;

/// exactly UniswapV2Library.getAmountOut (with 0.25% fee)
fn get_amount_out(amount_in: u128, reserve_in: u128, reserve_out: u128) -> u128 {
    let fee_numer = FEE_DENOMINATOR - RAYDIUM_FEE_BP;
    let amount_in_with_fee = amount_in.checked_mul(fee_numer).unwrap(); // amount_in * 9_975
    let numerator = amount_in_with_fee.checked_mul(reserve_out).unwrap(); // × reserve_out
    let denominator = reserve_in
        .checked_mul(FEE_DENOMINATOR)
        .unwrap() // reserve_in * 10_000
        .checked_add(amount_in_with_fee)
        .unwrap(); // + amount_in_with_fee
    numerator / denominator // floor()
}

/// Find the **maximum** Δ in [0..reserve_in] such that
/// after you swap Δ, a user swap of `user_in` still gives ≥ `user_min_out`.
pub fn calculate_tx_input_raydium(
    user_in: u128,      // how much the user will swap
    user_min_out: u128, // the minimum they must receive
    x_to_y: bool,       // direction: X→Y if true, else Y→X
    pool: &PoolInfo,
) -> u128 {
    let (reserve_in, reserve_out) = if x_to_y {
        (pool.x, pool.y)
    } else {
        (pool.y, pool.x)
    };

    // If even with no sandwich, user gets ≥ min, start from Δ=0.
    let base_out = get_amount_out(user_in, reserve_in, reserve_out);
    if base_out < user_min_out {
        // impossible to satisfy user_min_out
        return 0;
    }

    // binary‐search for the largest Δ with user_out(Δ) >= user_min_out
    let mut low = 0u128;
    let mut high = reserve_in;

    while low < high {
        // use upper mid to avoid infinite loop
        let mid = (low + high + 1) / 2;

        // simulate your front‐run swap of Δ=mid
        let fr_out = get_amount_out(mid, reserve_in, reserve_out);
        let in_after = reserve_in.checked_add(mid).unwrap();
        let out_after = reserve_out.checked_sub(fr_out).unwrap();

        // simulate the user’s swap against the shifted pool
        let user_out = get_amount_out(user_in, in_after, out_after);

        if user_out >= user_min_out {
            // Δ=mid still lets the user hit their min ⇒ try a bigger Δ
            low = mid;
        } else {
            // too large ⇒ user_out < min ⇒ shrink Δ
            high = mid - 1;
        }
    }

    return low;
}
<<<<<<< HEAD
// pub fn calculate_tx_input_pump(in_amount: u64, out_amount: u64) -> u64 {}
=======
// fn main() {
//     let slippage_bp = 500; // 5%
//     let mut pool = PoolInfo {
//         x: 10_000,
//         y: 10_000,
//         k: 10_000 * 10_000,
//     };

//     // 1) compute min_out (with slippage)
//     let min_out = pool.calculate_min_out_amount(10_000, slippage_bp);

//     // 2) find the sandwich amount
//     let sandwich = calculate_tx_input_raydium(10_000, min_out, true, &pool);

//     // 3) apply your sandwich swap
//     let _fr_out = pool.swap(sandwich);

//     // 4) now apply the user’s swap
//     let user_out = pool.swap(10_000);

//     println!(
//         "user_out={}  min_out={}  sandwich_in={}",
//         user_out, min_out, sandwich
//     );
//     // you should see user_out ≥ min_out
// }
>>>>>>> 8139bf92
<|MERGE_RESOLUTION|>--- conflicted
+++ resolved
@@ -36,6 +36,7 @@
     }
 }
 const RAYDIUM_FEE_BP: u128 = 25;
+const FEE_DENOMINATOR: u128 = 10000;
 const FEE_DENOMINATOR: u128 = 10_000;
 
 /// exactly UniswapV2Library.getAmountOut (with 0.25% fee)
@@ -54,14 +55,21 @@
 /// Find the **maximum** Δ in [0..reserve_in] such that
 /// after you swap Δ, a user swap of `user_in` still gives ≥ `user_min_out`.
 pub fn calculate_tx_input_raydium(
+    in_amount: u128,
+    min_out_amount: u128,
+    x_to_y: bool,
+    pool_info: PoolInfo,
     user_in: u128,      // how much the user will swap
     user_min_out: u128, // the minimum they must receive
     x_to_y: bool,       // direction: X→Y if true, else Y→X
     pool: &PoolInfo,
 ) -> u128 {
+    if x_to_y {
+        (pool_info.k / (pool_info.y - min_out_amount)) - pool_info.x
     let (reserve_in, reserve_out) = if x_to_y {
         (pool.x, pool.y)
     } else {
+        (pool_info.k / (pool_info.x - min_out_amount)) - pool_info.y
         (pool.y, pool.x)
     };
 
@@ -99,9 +107,7 @@
 
     return low;
 }
-<<<<<<< HEAD
 // pub fn calculate_tx_input_pump(in_amount: u64, out_amount: u64) -> u64 {}
-=======
 // fn main() {
 //     let slippage_bp = 500; // 5%
 //     let mut pool = PoolInfo {
@@ -127,5 +133,4 @@
 //         user_out, min_out, sandwich
 //     );
 //     // you should see user_out ≥ min_out
-// }
->>>>>>> 8139bf92
+// }